import arcade
from arcade.experimental.crt_filter import CRTFilter
from arcade.math import rotate_point
from arcade.texture.transforms import (
    Rotate180Transform,
    Transform,
    VertexOrder,
)
from arcade.types import Point2List
import random
from pyglet.math import Vec2, clamp
import time
import os
import asyncio
import math
import concurrent.futures

# Import refactored classes
from src.debug import Debug
from src.entities.entity import EntityState
from src.sprites.bullet import Bullet
from src.sprites.indicator_bar import IndicatorBar
from src.entities.player import Player, WeaponType
from src.entities.entity import Entity
from src.entities.zombie import Zombie

# Import constants
from src.constants import *


class GameView(arcade.View):
    """Main application class."""

    def __init__(self):
        super().__init__()

        Debug._initialize()
        Entity.create_physics_engine(self)


        self.window.background_color = arcade.color.AMAZON

        # Camera for scrolling
        self.camera = arcade.Camera2D()
        self.camera_bounds = self.window.rect
        self.target_zoom = 1.0

        # A non-scrolling camera that can be used to draw GUI elements
        self.camera_gui = arcade.Camera2D()

        self.scene = self.create_scene()

        # Create a sprite list for health bars
        self.bar_list = arcade.SpriteList()

        # Set up the player info
        self.player = Player(
            game_view=self,
            scale=CHARACTER_SCALING,
            speed=PLAYER_MOVEMENT_SPEED,
            sound_set={
                "gun_shot": "resources/sound/weapon/gun/Isolated/5.56/WAV/556 Single Isolated WAV.wav"
            }
        )
        self.map_size = Vec2(self.tile_map.width * TILE_SCALING, self.tile_map.height * TILE_SCALING)

        # Enemy list
        self.enemies = arcade.SpriteList()

        # Track the current state of what key is pressed
        self.key_down = {
            LEFT_KEY: False,
            RIGHT_KEY: False,
            UP_KEY: False,
            DOWN_KEY: False,
            A_KEY: False,
            D_KEY: False,
            W_KEY: False,
            S_KEY: False,
        }

        # Mouse position tracking
        self.mouse_offset = Vec2(0, 0)
        self.mouse_position = Vec2(0, 0)
        self.left_mouse_pressed = False

        self.gun_shot_sound = arcade.load_sound(
            "resources/sound/weapon/Desert Eagle/gun_rifle_pistol.wav"
        )
        self.bullet_list = arcade.SpriteList()

        self.reset()

    def reset(self):
        self.scene = self.create_scene()

        self.enemies.clear()
        self.bullet_list.clear()
        self.scene.add_sprite_list("Enemies", self.enemies)

        self.player.reset()
        self.scene.add_sprite("Player", self.player)

        # Add a test zombie
<<<<<<< HEAD
        for i in range(10):
=======
        for i in range(20):
>>>>>>> ac7727d7
            zombie = Zombie(
                game_view=self,
                zombie_type="Army_zombie",
                player_ref=self.player,
            )

            zombie.position = (random.randint(0, MAP_WIDTH_PIXEL), random.randint(0, MAP_HEIGHT_PIXEL))
            # zombie.position = (1000, 500)

        self.player.current_health = self.player.max_health
        self.player.health_bar.fullness = 1.0


    def create_scene(self) -> arcade.Scene:
        """Set up the game and initialize the variables."""
        scene = arcade.Scene()

        # Load the Tiled map
        map_name = "resources/maps/Map1.tmx"
        self.tile_map = arcade.load_tilemap(map_name, scaling=TILE_SCALING)

        # Add the ground layers to the scene (in drawing order from bottom to top)
        scene.add_sprite_list(
            "Dirt", sprite_list=self.tile_map.sprite_lists["Dirt"]
        )
        scene.add_sprite_list(
            "Grass", sprite_list=self.tile_map.sprite_lists["Grass"]
        )
        scene.add_sprite_list(
            "Road", sprite_list=self.tile_map.sprite_lists["Road"]
        )
        self.wall_list = self.tile_map.sprite_lists["Walls"]
        # Add the walls layer to the scene for collision
        scene.add_sprite_list(
            "Walls", sprite_list=self.wall_list
        )

        # Add sprite lists for Player and Enemies (drawn on top)
        scene.add_sprite_list("Enemies")
        scene.add_sprite_list("Player")
        
        Entity.physics_engine.add_sprite_list(
            scene.get_sprite_list("Walls"),
            friction=0.6,
            collision_type="wall",
            body_type=arcade.PymunkPhysicsEngine.STATIC,
        )

        return scene

    def on_draw(self):
        """Render the screen."""

        # Disable CRT filter - render directly to window
        self.clear()

        with self.camera.activate():
            self.scene.draw()
            self.bullet_list.draw()
            self.bar_list.draw()

        with self.camera_gui.activate():
            Debug.render(10, 10)

        for enemy in self.enemies:
            enemy.draw()

    def update_player_speed(self):
        # Calculate speed based on the keys pressed

        movement_x = 0
        movement_y = 0
        
        if self.key_down.get(LEFT_KEY) or self.key_down.get(A_KEY):
            movement_x += -1
        if self.key_down.get(RIGHT_KEY) or self.key_down.get(D_KEY):
            movement_x += 1
            
        if self.key_down.get(UP_KEY) or self.key_down.get(W_KEY):
            movement_y += 1
        if self.key_down.get(DOWN_KEY) or self.key_down.get(S_KEY):
            movement_y += -1

        self.player.move(Vec2(movement_x, movement_y))

    def switch_weapon(self, key):
        match key:
            case arcade.key.KEY_1:
                self.player.set_weapon(WeaponType.GUN)
            case arcade.key.KEY_2:
                self.player.set_weapon(WeaponType.BAT)
            case arcade.key.KEY_3:
                self.player.set_weapon(WeaponType.KNIFE)
            case arcade.key.KEY_4:
                self.player.set_weapon(WeaponType.RIFLE)
            case arcade.key.KEY_5:
                self.player.set_weapon(WeaponType.FLAMETHROWER)

    def on_key_press(self, key, modifiers):
        self.key_down[key] = True

        # Toggle fullscreen with F11
        if key == FULLSCREEN_KEY:
            self.window.set_fullscreen(not self.window.fullscreen)
            # Update camera when toggling fullscreen
            self.on_resize(self.window.width, self.window.height)

        # Weapon switching with number keys
        self.switch_weapon(key)

        # Attack with space
        if key == arcade.key.SPACE:
            self.player.attack()

        # Death animation with K (for testing)
        if key == arcade.key.K:
            self.player.die()

        # Reset game with R key
        if key == arcade.key.R:
            self.reset()

        # Zoom functionality with LCTRL
        if key == arcade.key.LCTRL:
            self.target_zoom = MIN_ZOOM

    def on_key_release(self, key, modifiers):
        self.key_down[key] = False

        if key == ZOOM_KEY:
            self.target_zoom = 1.0

    def on_mouse_motion(self, x, y, dx, dy):
        """Handle mouse movement"""
        # Convert screen coordinates to world coordinates
        offset_x = (x - WINDOW_WIDTH / 2) / self.camera.zoom
        offset_y = (y - WINDOW_HEIGHT / 2) / self.camera.zoom
        self.mouse_offset = (offset_x, offset_y)

    def on_mouse_press(self, x, y, button, modifiers):
        """Handle mouse clicks"""
        if button == arcade.MOUSE_BUTTON_LEFT:
            self.left_mouse_pressed = True
            self.player.attack()

    def on_mouse_release(self, x, y, button, modifiers):
        """Handle mouse clicks"""
        if button == arcade.MOUSE_BUTTON_LEFT:
            self.left_mouse_pressed = False

    def center_camera_to_player(self, delta_time):
        current_camera_position = Vec2(
            self.camera.position[0], self.camera.position[1]
        )
        player_position_vec = Vec2(
            self.player.position[0], self.player.position[1]
        )

        new_camera_position_vec = arcade.math.smerp_2d(
            current_camera_position,
            player_position_vec,
            delta_time,
            FOLLOW_DECAY_CONST,
        )
        self.camera.position = (
            new_camera_position_vec.x,
            new_camera_position_vec.y,
        )

    def on_update(self, delta_time):
        self.center_camera_to_player(delta_time)

        # debug deltatime
        self.mouse_position = (
            self.mouse_offset[0] + self.camera.position[0],
            self.mouse_offset[1] + self.camera.position[1],
        )
        self.player.mouse_position = self.mouse_position

        self.update_player_speed()

        self.player.update(delta_time)
        Debug.update("Delta Time", f"{delta_time:.2f}")

        Entity.update_physics_engine()
        self.enemies.update(delta_time)

        if abs(self.camera.zoom - self.target_zoom) > 0.001:
            self.camera.zoom = arcade.math.lerp(
                self.camera.zoom, self.target_zoom, 5 * delta_time
            )
            Debug.update("Camera Zoom", f"{self.camera.zoom:.2f}")


        self.bullet_list.update(
            delta_time, [self.scene.get_sprite_list("Enemies")], [self.wall_list]
        )

        # time.sleep(0.1)

    def on_resize(self, width: int, height: int):
        """Resize window"""
        super().on_resize(width, height)
        self.camera.match_window()
        self.camera_gui.match_window(position=True)

        display_width, display_height = arcade.get_display_size()

        if width == display_width and height == display_height:
            self.window.set_fullscreen(True)
        elif self.window.fullscreen and (
            width < display_width or height < display_height
        ):
            self.window.set_fullscreen(False)


def main():
    """Main function"""
    window = arcade.Window(
        WINDOW_WIDTH,
        WINDOW_HEIGHT,
        WINDOW_TITLE,
        update_rate=WINDOW_RATE,
        draw_rate=WINDOW_RATE,
        resizable=True,
    )
    game = GameView()

    window.show_view(game)
    arcade.run()


if __name__ == "__main__":
    main()<|MERGE_RESOLUTION|>--- conflicted
+++ resolved
@@ -21,7 +21,6 @@
 from src.sprites.bullet import Bullet
 from src.sprites.indicator_bar import IndicatorBar
 from src.entities.player import Player, WeaponType
-from src.entities.entity import Entity
 from src.entities.zombie import Zombie
 
 # Import constants
@@ -35,8 +34,6 @@
         super().__init__()
 
         Debug._initialize()
-        Entity.create_physics_engine(self)
-
 
         self.window.background_color = arcade.color.AMAZON
 
@@ -62,7 +59,6 @@
                 "gun_shot": "resources/sound/weapon/gun/Isolated/5.56/WAV/556 Single Isolated WAV.wav"
             }
         )
-        self.map_size = Vec2(self.tile_map.width * TILE_SCALING, self.tile_map.height * TILE_SCALING)
 
         # Enemy list
         self.enemies = arcade.SpriteList()
@@ -102,11 +98,7 @@
         self.scene.add_sprite("Player", self.player)
 
         # Add a test zombie
-<<<<<<< HEAD
-        for i in range(10):
-=======
         for i in range(20):
->>>>>>> ac7727d7
             zombie = Zombie(
                 game_view=self,
                 zombie_type="Army_zombie",
@@ -147,13 +139,6 @@
         # Add sprite lists for Player and Enemies (drawn on top)
         scene.add_sprite_list("Enemies")
         scene.add_sprite_list("Player")
-        
-        Entity.physics_engine.add_sprite_list(
-            scene.get_sprite_list("Walls"),
-            friction=0.6,
-            collision_type="wall",
-            body_type=arcade.PymunkPhysicsEngine.STATIC,
-        )
 
         return scene
 
@@ -291,7 +276,6 @@
         self.player.update(delta_time)
         Debug.update("Delta Time", f"{delta_time:.2f}")
 
-        Entity.update_physics_engine()
         self.enemies.update(delta_time)
 
         if abs(self.camera.zoom - self.target_zoom) > 0.001:
@@ -304,8 +288,6 @@
         self.bullet_list.update(
             delta_time, [self.scene.get_sprite_list("Enemies")], [self.wall_list]
         )
-
-        # time.sleep(0.1)
 
     def on_resize(self, width: int, height: int):
         """Resize window"""
