import random
import arcade
from src.entities.entity import *
from src.entities.player import Player
from src.extended import to_vector
from src.sprites.indicator_bar import IndicatorBar
from src.debug import Debug
import math
from src.constants import *
from pyglet.math import Vec2
import random

class Enemy(Entity):
    """Base class for all enemies (zombies, monsters)"""

<<<<<<< HEAD
=======
    pathfind_barrier = None
>>>>>>> ac7727d7

    def __init__(
        self,
        game_view: arcade.View,
        scale,
        friction=PLAYER_FRICTION,
        speed=ZOMBIE_MOVEMENT_SPEED,
        character_preset="Army_zombie",
        character_config=ZOMBIE_CONFIG_FILE,
        player_ref: Player | None = None,
    ):
        super().__init__(
            game_view=game_view,
            scale=scale,
            friction=friction,
            speed=speed,
            character_config=character_config,
            character_preset=character_preset,
            is_kinematic=False,
        )

        self.load_animations(character_preset, character_config)

        self.player = player_ref
        self.attack_range = 50
        self.detection_range = 300
        self.change_state(EntityState.IDLE)

        self.health_bar = IndicatorBar(
            self,
            game_view.bar_list,
            (self.center_x, self.center_y),
            width=HEALTHBAR_WIDTH,
            height=HEALTHBAR_HEIGHT,
        )
        self.current_health = self.max_health
        self.health_bar.fullness = 1.0
        map_size = game_view.map_size
        self.position = (Vec2(random.randint(0, map_size.x), random.randint(0, map_size.y)))


        if Enemy.pathfind_barrier is None:
            Enemy.pathfind_barrier = arcade.AStarBarrierList(
                moving_sprite=self,
                blocking_sprites=self.game_view.wall_list,
                grid_size=30,
                left=0,
                right=MAP_WIDTH_PIXEL,
                bottom=0,
                top=MAP_HEIGHT_PIXEL,
            )

        self.pathfind_delay = 1
        self.pathfind_delay_timer = random.random()
        self.path = None

    def change_state(self, new_state: EntityState):
        super().change_state(new_state)

    def set_animation_for_state(self):
        """Set the appropriate animation based on current state"""
        if self.animation_allow_overwrite:
            match self.state:
                case EntityState.WALKING | EntityState.IDLE:
                    if self._try_set_animation("Walk"):
                        return

                case EntityState.ATTACKING:
                    if self._try_set_animation("Attack"):
                        self.current_animation_frame = 0
                        return

                case EntityState.DYING:
                    if self._try_set_animation("Death"):
                        return

    def goto_point(self, point: Vec2):
        enemy_pos_vec = Vec2(self.center_x, self.center_y)

        self.pathfind_delay_timer += self.delta_time
        if self.pathfind_delay_timer >= self.pathfind_delay:
            self.pathfind_delay_timer = 0

            self.path = arcade.astar_calculate_path(
                enemy_pos_vec, point, self.pathfind_barrier, diagonal_movement=True
            ) or self.path
            if self.path and len(self.path) > 1:
                self.path.append(point) 
            

        if self.path and len(self.path) > 1:
            # goto_point = point if arcade.has_line_of_sight(self.position, point, self.game_view.wall_list, check_resolution=30) else self.path[0]
            
            goto_point = self.path[0]
            diff = goto_point - enemy_pos_vec
            distance = diff.length()
            if distance < Enemy.pathfind_barrier.grid_size:
                self.path.pop(0)
                return
            self.move(diff.normalize())
            self.change_state(EntityState.WALKING)
        else:
            self.move(Vec2(0, 0))
            self.change_state(EntityState.IDLE)

    def draw(self):
        # if self.path:
        #     arcade.draw_line_strip(
        #         map(
        #             lambda point: (
        #                 (point[0] - self.game_view.camera.position[0]) * self.game_view.camera.zoom
        #                 + WINDOW_WIDTH / 2,
        #                 (point[1] - self.game_view.camera.position[1]) * self.game_view.camera.zoom
        #                 + WINDOW_HEIGHT / 2,
        #             ),
        #             self.path,
        #         ),
        #         arcade.color.BLUE,
        #         2,
        #     )
        pass

    def attack(self):
        """Trigger attack animation"""
        if self.state != EntityState.DYING:
            self.change_state(EntityState.ATTACKING)
            self.player.take_damage(self.damage)

    def die(self):
        """Trigger death animation"""
        self.change_state(EntityState.DYING)

    def update(self, delta_time: float):

        super().update(delta_time)<|MERGE_RESOLUTION|>--- conflicted
+++ resolved
@@ -1,5 +1,6 @@
 import random
 import arcade
+from pyglet.math import Vec2
 from src.entities.entity import *
 from src.entities.player import Player
 from src.extended import to_vector
@@ -7,16 +8,12 @@
 from src.debug import Debug
 import math
 from src.constants import *
-from pyglet.math import Vec2
-import random
+
 
 class Enemy(Entity):
     """Base class for all enemies (zombies, monsters)"""
 
-<<<<<<< HEAD
-=======
     pathfind_barrier = None
->>>>>>> ac7727d7
 
     def __init__(
         self,
@@ -35,7 +32,6 @@
             speed=speed,
             character_config=character_config,
             character_preset=character_preset,
-            is_kinematic=False,
         )
 
         self.load_animations(character_preset, character_config)
@@ -54,9 +50,6 @@
         )
         self.current_health = self.max_health
         self.health_bar.fullness = 1.0
-        map_size = game_view.map_size
-        self.position = (Vec2(random.randint(0, map_size.x), random.randint(0, map_size.y)))
-
 
         if Enemy.pathfind_barrier is None:
             Enemy.pathfind_barrier = arcade.AStarBarrierList(
@@ -150,5 +143,7 @@
         self.change_state(EntityState.DYING)
 
     def update(self, delta_time: float):
-
-        super().update(delta_time)+        update_physics = True
+        if self.state == EntityState.IDLE:
+            update_physics = False
+        super().update(delta_time, update_physics=update_physics)