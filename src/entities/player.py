--- conflicted
+++ resolved
@@ -40,7 +40,6 @@
             character_config=config_file,
             character_preset=player_preset,
             game_view=game_view,
-            is_kinematic=True,
         )
 
         self.game_view = game_view
@@ -75,7 +74,8 @@
         self.sound_set = sound_set
         self.load_sounds(sound_set)
 
-        self.own_physics_engine = arcade.PhysicsEngineSimple(
+        
+        self.physics_engine = arcade.PhysicsEngineSimple(
             self,
             [self.game_view.wall_list
             ],
@@ -120,12 +120,7 @@
         if super().change_state(new_state):
             # print("change state", new_state)
             pass
-    def move(self, direction: Vec2):
-            """Move the entity in the given direction"""
-            self.velocity = direction.normalize() * self.speed
-            self.update_physics()
-            
-            
+
     def set_animation_for_state(self):
         """Set the appropriate animation based on current state and weapon"""
         weapon_name = self.current_weapon.value
@@ -216,11 +211,6 @@
         self.physics_engine.update()
         self.shoot_cooldown_timer += delta_time
         self.look_at(self.mouse_position)
-<<<<<<< HEAD
-        self.own_physics_engine.update()
-        self.set_position(self.position)
-=======
->>>>>>> ac7727d7
 
         Debug.update("Player State", f"{self.state.value}")
         Debug.update(
