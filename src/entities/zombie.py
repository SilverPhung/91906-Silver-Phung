--- conflicted
+++ resolved
@@ -75,14 +75,10 @@
                     walk_random = True
 
             elif distance < self.physics_range:
-<<<<<<< HEAD
-                self.goto_point(Vec2(self.random_move_point[0], self.random_move_point[1]))
-=======
                 walk_random = True
             
             if walk_random:
                 self.goto_point(self.random_move_point)
->>>>>>> ac7727d7
                 self.look_at(self.random_move_point)
                 self.random_move_timer += delta_time
                 if self.random_move_timer >= ZOMBIE_RANDOM_MOVE_INTERVAL:
